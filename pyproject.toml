--- conflicted
+++ resolved
@@ -4,11 +4,7 @@
 
 [project]
 name = "riskmodels"
-<<<<<<< HEAD
-version = "0.0.2"
-=======
 version = "0.0.3"
->>>>>>> c00de212
 authors = [
   { name="YAO Siyuan", email="siyuan89@163.com" },
 ]
