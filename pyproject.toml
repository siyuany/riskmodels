[build-system]
requires = ["setuptools>=61.0"]
build-backend = "setuptools.build_meta"

[project]
name = "syriskmodels"
<<<<<<< HEAD
version = "0.1.1"
=======
version = "0.2.1"
>>>>>>> 94841ae0
authors = [
  { name="YAO Siyuan", email="siyuan89@163.com" },
]
description = "信用风险模型工具包"
readme = "README.md"
requires-python = ">=3.8"
classifiers = [
    "Programming Language :: Python :: 3",
    "License :: OSI Approved :: MIT License",
    "Operating System :: OS Independent",
]

[project.urls]
"Homepage" = "https://github.com/siyuany/riskmodels"
"Bug Tracker" = "https://github.com/siyuany/riskmodels/issues"<|MERGE_RESOLUTION|>--- conflicted
+++ resolved
@@ -4,11 +4,7 @@
 
 [project]
 name = "syriskmodels"
-<<<<<<< HEAD
-version = "0.1.1"
-=======
 version = "0.2.1"
->>>>>>> 94841ae0
 authors = [
   { name="YAO Siyuan", email="siyuan89@163.com" },
 ]
