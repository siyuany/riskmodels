--- conflicted
+++ resolved
@@ -22,12 +22,8 @@
 from .utils import sample_stats
 
 __all__ = [
-<<<<<<< HEAD
-    'detect', 'detector', 'contrib', 'evaluate', 'models', 'scorecard', 'utils',
-=======
-    'contrib', 'evaluate', 'logging', 'models', 'scorecard', 'utils',
->>>>>>> af8b3243
-    'gains_table', 'ks_score', 'model_eval', 'stepwise_lr', 'make_scorecard',
-    'woebin', 'woebin_breaks', 'woebin_plot', 'woebin_ply', 'woebin_psi',
-    'monotonic', 'sample_stats'
+    'contrib', 'detector', 'evaluate', 'logging', 'models', 'scorecard',
+    'utils', 'detect', 'gains_table', 'ks_score', 'model_eval', 'stepwise_lr',
+    'make_scorecard', 'woebin', 'woebin_breaks', 'woebin_plot', 'woebin_ply',
+    'woebin_psi', 'monotonic', 'sample_stats'
 ]