--- conflicted
+++ resolved
@@ -7,10 +7,6 @@
 import sys
 from logging import DEBUG, INFO, WARN, ERROR, FATAL
 
-<<<<<<< HEAD
-_logging.basicConfig(format='[%(asctime)s] %(levelname)s - '
-                     '%(name)s.%(funcName)s(%(lineno)s): %(message)s')
-=======
 if sys.version_info[0] == 3 and sys.version_info[1] >= 8:
     pass
 elif sys.version_info[0] == 3 and sys.version_info[0] in [6, 7]:
@@ -89,13 +85,12 @@
     _logging.Logger._log = _log
 else:
     raise RuntimeError(
-        'Not support Python with version ealier than 3.6, get %s.%s' %
+        'Not support Python with version earlier than 3.6, get %s.%s' %
         (sys.version_info[0], sys.version_info[1]))
 
 _logging.basicConfig(format='[%(asctime)s] %(levelname)s - '
                      '%(name)s.%(funcName)s(%(lineno)s): %(message)s',
                      level=ERROR)
->>>>>>> c00de212
 
 
 def set_verbosity(level):
